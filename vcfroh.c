/*  vcfroh.c -- HMM model for detecting runs of autozygosity.

    Copyright (C) 2013-2014 Genome Research Ltd.

    Author: Petr Danecek <pd3@sanger.ac.uk>

Permission is hereby granted, free of charge, to any person obtaining a copy
of this software and associated documentation files (the "Software"), to deal
in the Software without restriction, including without limitation the rights
to use, copy, modify, merge, publish, distribute, sublicense, and/or sell
copies of the Software, and to permit persons to whom the Software is
furnished to do so, subject to the following conditions:

The above copyright notice and this permission notice shall be included in
all copies or substantial portions of the Software.

THE SOFTWARE IS PROVIDED "AS IS", WITHOUT WARRANTY OF ANY KIND, EXPRESS OR
IMPLIED, INCLUDING BUT NOT LIMITED TO THE WARRANTIES OF MERCHANTABILITY,
FITNESS FOR A PARTICULAR PURPOSE AND NONINFRINGEMENT. IN NO EVENT SHALL THE
AUTHORS OR COPYRIGHT HOLDERS BE LIABLE FOR ANY CLAIM, DAMAGES OR OTHER
LIABILITY, WHETHER IN AN ACTION OF CONTRACT, TORT OR OTHERWISE, ARISING FROM,
OUT OF OR IN CONNECTION WITH THE SOFTWARE OR THE USE OR OTHER DEALINGS IN
THE SOFTWARE.  */

#include <stdio.h>
#include <unistd.h>
#include <getopt.h>
#include <math.h>
#include <htslib/vcf.h>
#include <htslib/synced_bcf_reader.h>
#include <htslib/kstring.h>
#include <htslib/kseq.h>
#include "bcftools.h"
#include "HMM.h"

#define STATE_HW 0        // normal state, follows Hardy-Weinberg allele frequencies
#define STATE_AZ 1        // autozygous state

/** Genetic map */
typedef struct
{
    int pos;
    double rate;
}
genmap_t;

typedef struct _args_t
{
    bcf_srs_t *files;
    bcf_hdr_t *hdr;
    double t2AZ, t2HW;      // P(AZ|HW) and P(HW|AZ) parameters
    double unseen_PL;

    char *genmap_fname;
    genmap_t *genmap;
    int ngenmap, mgenmap, igenmap;
    double rec_rate;        // constant recombination rate if > 0

    hmm_t *hmm;
    double *eprob;          // emission probs [2*nsites,msites]
    uint32_t *sites;        // positions [nsites,msites]
    int nsites, msites;
    int nrids, *rids, *rid_offs;    // multiple chroms with vi_training

    int32_t *itmp;
    int nitmp, mitmp;
    float *AFs;
    int mAFs;

    double pl2p[256], *pdg;
    int32_t skip_rid, prev_rid, prev_pos;

    int ntot, nused;            // some stats to detect if things didn't go awfully wrong
    int ismpl, nsmpl;           // index of query sample
    char *estimate_AF, *sample; // list of samples for AF estimate and query sample
    char **argv, *targets_list, *regions_list, *af_fname, *af_tag;
    int argc, fake_PLs, snps_only, vi_training;
}
args_t;

void set_tprob_genmap(hmm_t *hmm, uint32_t prev_pos, uint32_t pos, void *data);
void set_tprob_recrate(hmm_t *hmm, uint32_t prev_pos, uint32_t pos, void *data);

void *smalloc(size_t size)
{
    void *mem = malloc(size);
    if ( !mem ) error("malloc: Could not allocate %d bytes\n", (int)size);
    return mem;
}

static void init_data(args_t *args)
{
    args->prev_rid = args->skip_rid = -1;
    args->hdr = args->files->readers[0].header;

    // Set samples
    kstring_t str = {0,0,0};
    if ( args->estimate_AF && strcmp("-",args->estimate_AF) )
    {
        int i, n;
        char **smpls = hts_readlist(args->estimate_AF, 1, &n);

        // Make sure the query sample is included
        for (i=0; i<n; i++)
            if ( !strcmp(args->sample,smpls[i]) ) break;

        // Add the query sample if not present
        if ( i!=n ) kputs(args->sample, &str);

        for (i=0; i<n; i++)
        {
            if ( str.l ) kputc(',', &str);
            kputs(smpls[i], &str);
            free(smpls[i]);
        }
        free(smpls);
    }
    else
        kputs(args->sample, &str);

    int ret = bcf_hdr_set_samples(args->hdr, str.s, 0);
    if ( ret<0 ) error("Error parsing the list of samples: %s\n", str.s);
    else if ( ret>0 ) error("The %d-th sample not found in the VCF\n", ret);

    if ( args->af_tag )
        if ( !bcf_hdr_idinfo_exists(args->hdr,BCF_HL_INFO,bcf_hdr_id2int(args->hdr,BCF_DT_ID,args->af_tag)) )
            error("No such INFO tag in the VCF: %s\n", args->af_tag);

    if ( !bcf_sr_set_samples(args->files, str.s, 0) )
        error("Error: could not set the samples %s\n", str.s);
    args->nsmpl = args->files->n_smpl;
    args->ismpl = bcf_hdr_id2int(args->hdr, BCF_DT_SAMPLE, args->sample);
    free(str.s);

    int i;
    for (i=0; i<256; i++) args->pl2p[i] = pow(10., -i/10.);

    // Init transition matrix and HMM
    double tprob[4];
    MAT(tprob,2,STATE_HW,STATE_HW) = 1 - args->t2AZ;
    MAT(tprob,2,STATE_HW,STATE_AZ) = args->t2HW;
    MAT(tprob,2,STATE_AZ,STATE_HW) = args->t2AZ;
    MAT(tprob,2,STATE_AZ,STATE_AZ) = 1 - args->t2HW; 

    if ( args->genmap_fname ) 
    {
        args->hmm = hmm_init(2, tprob, 0);
        hmm_set_tprob_func(args->hmm, set_tprob_genmap, args);
    }
    else if ( args->rec_rate > 0 )
    {
        args->hmm = hmm_init(2, tprob, 0);
        hmm_set_tprob_func(args->hmm, set_tprob_recrate, args);

    }
    else
        args->hmm = hmm_init(2, tprob, 10000);

    // print header
    printf("# This file was produced by: bcftools roh(%s+htslib-%s)\n", bcftools_version(),hts_version());
    printf("# The command line was:\tbcftools %s", args->argv[0]);
    for (i=1; i<args->argc; i++)
        printf(" %s",args->argv[i]);
    printf("\n#\n");
<<<<<<< HEAD
    printf("# [1]Chromosome\t[2]Position\t[3]State (0:HW, 1:AZ)\t[4]Quality\n");
=======
    if ( args->counts_only )
        printf("# [1]Sample\t[2]Chromosome\t[3]Position\t[4]HOM rate\t[5]HET rate\n");
    else if ( args->fwd_bwd )
        printf("# [1]Sample\t[2]Chromosome\t[3]Position\t[4]ROH p-value\n");
    else
        printf("# [1]Sample\t[2]Chromosome\t[3]Position\t[4]p-value\t[5]ROH\n");
>>>>>>> 1d738c2b
}

static void destroy_data(args_t *args)
{
    free(args->rids);
    free(args->rid_offs);
    hmm_destroy(args->hmm);
    bcf_sr_destroy(args->files);
    free(args->itmp); free(args->AFs); free(args->pdg);
    free(args->genmap);
}

static int load_genmap(args_t *args, bcf1_t *line)
{
    if ( !args->genmap_fname ) { args->ngenmap = 0; return 0; }

    kstring_t str = {0,0,0};
    char *fname = strstr(args->genmap_fname,"{CHROM}");
    if ( fname )
    {
        kputsn(args->genmap_fname, fname - args->genmap_fname, &str);
        kputs(bcf_seqname(args->hdr,line), &str);
        kputs(fname+7,&str);
        fname = str.s;
    }
    else
        fname = args->genmap_fname;

    htsFile *fp = hts_open(fname, "rb");
    if ( !fp )
    {
        args->ngenmap = 0;
        return -1;
    }

    hts_getline(fp, KS_SEP_LINE, &str);
    if ( strcmp(str.s,"position COMBINED_rate(cM/Mb) Genetic_Map(cM)") )
        error("Unexpected header, found:\n\t[%s], but expected:\n\t[position COMBINED_rate(cM/Mb) Genetic_Map(cM)]\n", fname, str.s);

    args->ngenmap = args->igenmap = 0;
    while ( hts_getline(fp, KS_SEP_LINE, &str) > 0 )
    {
        args->ngenmap++;
        hts_expand(genmap_t,args->ngenmap,args->mgenmap,args->genmap);
        genmap_t *gm = &args->genmap[args->ngenmap-1];

        char *tmp, *end;
        gm->pos = strtol(str.s, &tmp, 10);
        if ( str.s==tmp ) error("Could not parse %s: %s\n", fname, str.s);

        // skip second column
        tmp++;
        while ( *tmp && !isspace(*tmp) ) tmp++;

        // read the genetic map in cM
        gm->rate = strtod(tmp+1, &end);
        if ( tmp+1==end ) error("Could not parse %s: %s\n", fname, str.s);
    }
    if ( !args->ngenmap ) error("Genetic map empty?\n");
    int i;
    for (i=0; i<args->ngenmap; i++) args->genmap[i].rate /= args->genmap[args->ngenmap-1].rate; // scale to 1
    if ( hts_close(fp) ) error("Close failed\n");
    free(str.s);
    return 0;
}

static double get_genmap_rate(args_t *args, int start, int end)
{
    // position i to be equal to or smaller than start
    int i = args->igenmap;
    if ( args->genmap[i].pos > start )
    {
        while ( i>0 && args->genmap[i].pos > start ) i--;
    }
    else
    {
        while ( i+1<args->ngenmap && args->genmap[i+1].pos < start ) i++;
    }
    // position j to be equal or larger than end
    int j = i;
    while ( j+1<args->ngenmap && args->genmap[j].pos < end ) j++;

    if ( i==j )
    {
        args->igenmap = i;
        return 0;
    }

    if ( start <  args->genmap[i].pos ) start = args->genmap[i].pos;
    if ( end >  args->genmap[j].pos ) end = args->genmap[j].pos;
    double rate = (args->genmap[j].rate - args->genmap[i].rate)/(args->genmap[j].pos - args->genmap[i].pos) * (end-start);
    args->igenmap = j;
    return rate;
}

void set_tprob_genmap(hmm_t *hmm, uint32_t prev_pos, uint32_t pos, void *data)
{
<<<<<<< HEAD
    args_t *args = (args_t*) data;
    double ci = get_genmap_rate(args, pos - prev_pos, pos);
    MAT(hmm->curr_tprob,2,STATE_HW,STATE_HW) *= 1-ci;
    MAT(hmm->curr_tprob,2,STATE_HW,STATE_AZ) *= ci;
    MAT(hmm->curr_tprob,2,STATE_AZ,STATE_HW) *= ci;
    MAT(hmm->curr_tprob,2,STATE_AZ,STATE_AZ) *= 1-ci;
}
=======
    smpl_t *smpl = &args->smpl[ismpl];

    int pos = smpl->pos[ smpl->rbuf.f ];
    int nhw = 0, naz = 0;
    int ir;
>>>>>>> 1d738c2b

void set_tprob_recrate(hmm_t *hmm, uint32_t prev_pos, uint32_t pos, void *data)
{
    args_t *args = (args_t*) data;
    double ci = (pos - prev_pos) * args->rec_rate;
    MAT(hmm->curr_tprob,2,STATE_HW,STATE_HW) *= 1-ci;
    MAT(hmm->curr_tprob,2,STATE_HW,STATE_AZ) *= ci;
    MAT(hmm->curr_tprob,2,STATE_AZ,STATE_HW) *= ci;
    MAT(hmm->curr_tprob,2,STATE_AZ,STATE_AZ) *= 1-ci;
}


/**
 *  This function implements the HMM model:
 *    D = Data, AZ = autozygosity, HW = Hardy-Weinberg (non-autozygosity),
 *    f = non-ref allele frequency
 *
 *  Emission probabilities:
 *    oAZ = P_i(D|AZ) = (1-f)*P(D|RR) + f*P(D|AA)
 *    oHW = P_i(D|HW) = (1-f)^2 * P(D|RR) + f^2 * P(D|AA) + 2*f*(1-f)*P(D|RA)
 *
 *  Transition probabilities:
 *    tAZ = P(AZ|HW)  .. parameter
 *    tHW = P(HW|AZ)  .. parameter
 *    P(AZ|AZ) = 1 - P(HW|AZ) = 1 - tHW
 *    P(HW|HW) = 1 - P(AZ|HW) = 1 - tAZ
 *
 *    ci  = P_i(C)    .. probability of cross-over at site i, from genetic map
 *
 *    AZi = P_i(AZ)   .. probability of site i being AZ/non-AZ, scaled so that AZi+HWi = 1
 *    HWi = P_i(HW)
 *
 *    P_i(AZ|AZ) = P(AZ|AZ) * (1-ci) * AZ{i-1} = (1-tHW) * (1-ci) * AZ{i-1}
 *    P_i(AZ|HW) = P(AZ|HW) * ci * HW{i-1}     = tAZ * ci * (1 - AZ{i-1})
 *
 *    P_i(HW|HW) = P(HW|HW) * (1-ci) * HW{i-1} = (1-tAZ) * (1-ci) * (1 - AZ{i-1})
 *    P_i(HW|AZ) = P(HW|AZ) * ci * AZ{i-1}     = tHW * ci * AZ{i-1}
<<<<<<< HEAD
=======
 *
 *    ------------------------------------------------------
 *
 *    P_{i+1}(AZ) = P_{i+1}(D|AZ) * [ P_i(AZ|AZ) + P_i(AZ|HW) ]
 *                = oAZ * [ (1-tHW) * (1-ci) * AZ{i-1} + tAZ * ci * (1-AZ{i-1})]
 *    P_{i+1}(HW) = P_{i+1}(D|HW) * [ P_i(HW|HW) + P_i(HW|AZ) ]
 *                = oHW * [ (1-tAZ) * (1-ci) * (1-AZ{i-1}) + tHW * ci * AZ{i-1} ]
>>>>>>> 1d738c2b
 */

static void flush_viterbi(args_t *args)
{
    int i,j;

    if ( !args->nsites ) return; 

    if ( !args->vi_training )
    {
        // single viterbi pass, one chromsome
        hmm_run_viterbi(args->hmm, args->nsites, args->eprob, args->sites);

        const char *chr = bcf_hdr_id2name(args->hdr,args->prev_rid);
        for (i=0; i<args->nsites; i++)
        {
            printf("%s\t%d\t%d\t..\n", chr,args->sites[i]+1,args->hmm->vpath[i*2]==STATE_AZ ? 1 : 0);
        }
        return;
    }

    // viterbi training, multiple chromosomes
    double t2az_prev, t2hw_prev;
    double deltaz, delthw;
    int niter = 0;
    do
    {
        t2az_prev = MAT(args->hmm->tprob_arr,2,1,0); //args->t2AZ;
        t2hw_prev = MAT(args->hmm->tprob_arr,2,0,1); //args->t2HW;
        double tcounts[] = { 0,0,0,0 };
        for (i=0; i<args->nrids; i++)
        {
            // run viterbi for each chromosomes. eprob and sites contain
            // multiple chromosomes, rid_offs mark the boundaries
            int ioff = args->rid_offs[i];
            int nsites = (i+1==args->nrids ? args->nsites : args->rid_offs[i+1]) - ioff;
            hmm_run_viterbi(args->hmm, nsites, args->eprob+ioff*2, args->sites+ioff);

            // what transitions were observed: add to the total counts
            for (j=1; j<nsites; j++)
            {
                // count the number of transitions
                int prev_state = args->hmm->vpath[2*(j-1)];
                int curr_state = args->hmm->vpath[2*j];
                MAT(tcounts,2,curr_state,prev_state) += 1;
            }
        }

        // update the transition matrix tprob
        for (i=0; i<2; i++)
        {
            int n = 0;
            for (j=0; j<2; j++) n += MAT(tcounts,2,i,j);
            assert( n );    // todo: i-th state was not observed at all
            for (j=0; j<2; j++) MAT(tcounts,2,i,j) /= n;
        }
        if ( args->rec_rate > 0 )
            hmm_set_tprob(args->hmm, tcounts, 0);
        else
            hmm_set_tprob(args->hmm, tcounts, 10000);

        deltaz = fabs(MAT(args->hmm->tprob_arr,2,1,0)-t2az_prev);
        delthw = fabs(MAT(args->hmm->tprob_arr,2,0,1)-t2hw_prev);
        niter++;

        fprintf(stderr,"%d: %f %f\n", niter,deltaz,delthw);
    }
    while ( deltaz > 0.0 || delthw > 0.0 );
    fprintf(stderr, "Viterbi training converged in %d iterations\n", niter);

    
    // output the results
    for (i=0; i<args->nrids; i++)
    {
        int ioff = args->rid_offs[i];
        int nsites = (i+1==args->nrids ? args->nsites : args->rid_offs[i+1]) - ioff;
        hmm_run_viterbi(args->hmm, nsites, args->eprob+ioff*2, args->sites+ioff);

        const char *chr = bcf_hdr_id2name(args->hdr,args->rids[i]);
        for (j=0; j<nsites; j++)
        {
            printf("%s\t%d\t%d\t..\n", chr,args->sites[ioff+j]+1,args->hmm->vpath[j*2]==STATE_AZ ? 1 : 0);
        }
    }
}

static void push_rid(args_t *args, int rid)
{
    args->nrids++;
    args->rids = (int*) realloc(args->rids, args->nrids*sizeof(int));
    args->rid_offs = (int*) realloc(args->rid_offs, args->nrids*sizeof(int));
    args->rids[ args->nrids-1 ] = rid;
    args->rid_offs[ args->nrids-1 ] = args->nsites;
}

static int read_AF(args_t *args, bcf1_t *line, double *alt_freq)
{
    bcf_sr_regions_t *tgt = args->files->targets;
    if ( tgt->nals != line->n_allele ) return -1;    // number of alleles does not match

    int i;
    for (i=0; i<tgt->nals; i++)
        if ( strcmp(line->d.allele[i],tgt->als[i]) ) break; // we could be smarter, see vcmp
    if ( i<tgt->nals ) return -1;

    char *tmp, *str = tgt->line.s;
    i = 0;
    while ( *str && i<3 ) 
    {
        if ( *str=='\t' ) i++;
        str++;
    }
    *alt_freq = strtod(str, &tmp);
    if ( *tmp && !isspace(*tmp) )
    {
        if ( str[0]=='.' && (!str[1] || isspace(str[1])) ) return -1; // missing value
        error("Could not parse: [%s]\n", tgt->line.s);
    }
    if ( *alt_freq<0 || *alt_freq>1 ) error("Could not parse AF: [%s]\n", tgt->line.s);
    return 0;
}

int estimate_AF(args_t *args, bcf1_t *line, double *alt_freq)
{
    if ( !args->nitmp )
    {
        args->nitmp = bcf_get_genotypes(args->hdr, line, &args->itmp, &args->mitmp);
        if ( args->nitmp != 2*args->nsmpl ) return -1;     // not diploid?
        args->nitmp /= args->nsmpl;
    }

    int i, nalt = 0, nref = 0;
    for (i=0; i<args->nsmpl; i++)
    {
        int32_t *gt = &args->itmp[i*args->nitmp];

        if ( gt[0]==bcf_gt_missing || gt[1]==bcf_gt_missing ) continue;

        if ( bcf_gt_allele(gt[0]) ) nalt++;
        else nref++;

        if ( bcf_gt_allele(gt[1]) ) nalt++;
        else nref++;
    }
    if ( !nalt && !nref ) return -1;

    *alt_freq = (double)nalt / (nalt + nref);
    return 0;
}


int parse_line(args_t *args, bcf1_t *line, double *alt_freq, double *pdg)
{
    args->nitmp = 0;

    // Set allele frequency
    int ret;
    if ( args->af_tag )
    {
        // Use an INFO tag provided by the user
        ret = bcf_get_info_float(args->hdr, line, args->af_tag, &args->AFs, &args->mAFs);
        if ( ret==1 )
            *alt_freq = args->AFs[0];
        if ( ret==-2 )
            error("Type mismatch for INFO/%s tag at %s:%d\n", args->af_tag, bcf_seqname(args->hdr,line), line->pos+1);
    }
    else if ( args->af_fname ) 
    {
<<<<<<< HEAD
        // Read AF from a file
        ret = read_AF(args, line, alt_freq);
=======
        bcf_sr_regions_t *tgt = args->files->targets;
        if ( tgt->nals != line->n_allele ) return 1;    // number of alleles does not match. possible todo: we could be smarter at multiallelic sites
        for (i=0; i<tgt->nals; i++)
            if ( strcmp(line->d.allele[i],tgt->als[i]) ) break; // possible todo: we could be smarter, see vcmp in mcall_constrain_alleles
        if ( i<tgt->nals ) return 1;
        char *tmp, *str = tgt->line.s;
        i = 0;
        while ( *str && i<3 )
        {
            if ( *str=='\t' ) i++;
            str++;
        }
        i = 1;
        float sum = 0;
        do
        {
            args->AFs[i] = strtod(str, &tmp);
            sum += args->AFs[i];
            i++;
            str = tmp;
        }
        while ( i<line->n_allele && str );
        if (sum<0 || sum>1 ) error("The AF values out of bounds at %s:%d, the sum is %f .. %s\n", bcf_seqname(args->hdr,line), line->pos+1,sum,tgt->line.s);
        args->AFs[0] = 1 - sum;
    }
    else if ( !args->estimate_AF )
    {
        if ( bcf_get_info_int32(args->hdr, line, "AN", &args->AN, &args->mAN) != 1 )
            error("No AN tag at %s:%d? Use -e to calculate AC,AN on the fly.\n", bcf_seqname(args->hdr,line), line->pos+1);
        int nAC = bcf_get_info_int32(args->hdr, line, "AC", &args->ACs, &args->mACs);
        if ( nAC <= 0 )
            error("No AC tag at %s:%d? Use -e to calculate AC,AN on the fly.\n", bcf_seqname(args->hdr,line), line->pos+1);

        int nalt = 0; for (i=0; i<line->n_allele-1; i++) nalt += args->ACs[i];    // number of non-ref alleles total
        args->AFs[0] = (float) (args->AN[0] - nalt)/args->AN[0];    // REF frequency
        for (i=1; i<line->n_allele; i++) args->AFs[i] = (double)args->ACs[i-1] / args->AN[0];  // ALT frequencies
>>>>>>> 1d738c2b
    }
    else
    {
        // Use GTs or AC/AN: GTs when AC/AN not present or when GTs explicitly requested by --estimate-AF
        ret = -1;
        if ( !args->estimate_AF )
        {
            int AC = -1, AN = 0;
            ret = bcf_get_info_int32(args->hdr, line, "AN", &args->itmp, &args->mitmp);
            if ( ret==1 )
            {
                AN = args->itmp[0];
                ret = bcf_get_info_int32(args->hdr, line, "AC", &args->itmp, &args->mitmp);
                if ( ret>0 )
                    AC = args->itmp[0];
            }
            if ( AN<=0 || AC<0 ) 
                ret = -1;
            else 
                *alt_freq = (double) AC/AN;
        }
<<<<<<< HEAD
        if ( ret==-1 )
            ret = estimate_AF(args, line, alt_freq);    // reads GTs into args->itmp
=======
        int ntot = 0; for (i=0; i<line->n_allele; i++) ntot += args->ACs[i];
        for (i=0; i<line->n_allele; i++) args->AFs[i] = (float)args->ACs[i] / ntot;  // ALT frequencies
>>>>>>> 1d738c2b
    }

    if ( ret<0 ) return ret;


    // Set P(D|G)
    if ( args->fake_PLs )
    {
        if ( !args->nitmp )
        {
<<<<<<< HEAD
            args->nitmp = bcf_get_genotypes(args->hdr, line, &args->itmp, &args->mitmp);
            if ( args->nitmp != 2*args->nsmpl ) return -1;     // not diploid?
            args->nitmp /= args->nsmpl;
=======
            if ( jmin!=0 )  // AA
                jmin = 0;
            else            // RR
            {
                // Choose ALT at multiallelic sites. Typically, the more frequent ALT will be selected as it comes first
                pl = &args->PLs[args->ismpl[i]*nPLs]; min = pl[2]; kmin = 1;
                for (k=1; k<line->n_allele; k++)
                {
                    for (j=0; j<=k; j++)
                    {
                        pl++;
                        if ( *pl==bcf_int32_vector_end ) { k = line->n_allele; break; }
                        if ( *pl==bcf_int32_missing ) { continue; }
                    }
                    if ( j==k && *pl < min ) { min = *pl; kmin = k; }
                }
                pl = &args->PLs[args->ismpl[i]*nPLs];
            }
>>>>>>> 1d738c2b
        }

        int32_t *gt = &args->itmp[args->ismpl*args->nitmp];
        if ( gt[0]==bcf_gt_missing || gt[1]==bcf_gt_missing ) return -1;

        int a = bcf_gt_allele(gt[0]);
        int b = bcf_gt_allele(gt[1]);
        if ( a!=b )
        {
            pdg[0] = pdg[2] = args->unseen_PL;
            pdg[1] = 1 - 2*args->unseen_PL;
        }
        else if ( a==0 )
        {
            pdg[0] = 1 - 2*args->unseen_PL;
            pdg[1] = pdg[2] = args->unseen_PL;
        }
        else
        {
            pdg[0] = pdg[1] = args->unseen_PL;
            pdg[2] = 1 - 2*args->unseen_PL;
        }
    }
    else
    {
        args->nitmp = bcf_get_format_int32(args->hdr, line, "PL", &args->itmp, &args->mitmp);
        if ( args->nitmp != args->nsmpl*line->n_allele*(line->n_allele+1)/2. ) return -1;     // not diploid?
        args->nitmp /= args->nsmpl;

        int32_t *pl = &args->itmp[args->ismpl*args->nitmp];
        pdg[0] = pl[0] < 256 ? args->pl2p[ pl[0] ] : 1.0;
        pdg[1] = pl[1] < 256 ? args->pl2p[ pl[1] ] : 1.0;
        pdg[2] = pl[2] < 256 ? args->pl2p[ pl[2] ] : 1.0;

        double sum = pdg[0] + pdg[1] + pdg[2];
        if ( !sum ) return -1;
        pdg[0] /= sum;
        pdg[1] /= sum;
        pdg[2] /= sum;
    }

    return 0;
}

static void vcfroh(args_t *args, bcf1_t *line)
{
    // Are we done?
    if ( !line )
<<<<<<< HEAD
    { 
        flush_viterbi(args);
        return; 
=======
    {
        for (i=0; i<args->nsmpl; i++)
            flush_buffer(args, i, args->smpl[i].rbuf.n);
        return;
>>>>>>> 1d738c2b
    }
    args->ntot++;

    // Skip unwanted lines
    if ( line->rid == args->skip_rid ) return;
    if ( line->n_allele==1 ) return;    // no ALT allele
    if ( line->n_allele!=2 ) return;    // only biallelic sites
    if ( args->snps_only && !bcf_is_snp(line) ) return;

    // Initialize genetic map
    int skip_rid = 0;
    if ( args->prev_rid<0 )
    {
        args->prev_rid = line->rid;
        args->prev_pos = line->pos;
        skip_rid = load_genmap(args, line);
        if ( !skip_rid && args->vi_training ) push_rid(args, line->rid);
    }

    // New chromosome?
    if ( args->prev_rid!=line->rid )
    {
        skip_rid = load_genmap(args, line);
        if ( args->vi_training )
        {
            if ( !skip_rid ) push_rid(args, line->rid);
        }
        else
            flush_viterbi(args);
        args->prev_rid = line->rid;
        args->prev_pos = line->pos;
    }

    if ( skip_rid )
    {
        fprintf(stderr,"Skipping the sequence, no genmap for %s\n", bcf_seqname(args->hdr,line));
        args->skip_rid = line->rid;
        return;
    }
    if ( args->prev_pos > line->pos ) error("The file is not sorted?!\n");

    args->prev_rid = line->rid;
<<<<<<< HEAD
    args->prev_pos = line->pos;


    // Ready for the new site
    int m = args->msites;
    hts_expand(uint32_t,args->nsites+1,args->msites,args->sites);
    if ( args->msites!=m )
        args->eprob = (double*) realloc(args->eprob,sizeof(double)*args->msites*2);

    // Set likelihoods and alternate allele frequencies
    double alt_freq, pdg[3];
    if ( parse_line(args, line, &alt_freq, pdg)<0 ) return; // something went wrong
=======
    args->ntot++;

    int ret;
    if ( !args->fake_PLs )
        ret = set_pdg_from_PLs(args, line);
    else
        ret = set_pdg_from_GTs(args, line);
>>>>>>> 1d738c2b

    args->nused++;

    // Calculate emission probabilities P(D|AZ) and P(D|HW)
    double *eprob = &args->eprob[2*args->nsites];
    eprob[STATE_AZ] = pdg[0]*(1-alt_freq) + pdg[2]*alt_freq;
    eprob[STATE_HW] = pdg[0]*(1-alt_freq)*(1-alt_freq) + 2*pdg[1]*(1-alt_freq)*alt_freq + pdg[2]*alt_freq*alt_freq;

    args->sites[args->nsites] = line->pos;
    args->nsites++;
}

static void usage(args_t *args)
{
    fprintf(stderr, "\n");
    fprintf(stderr, "About:   HMM model for detecting runs of autozygosity.\n");
    fprintf(stderr, "Usage:   bcftools roh [options] <in.vcf.gz>\n");
    fprintf(stderr, "\n");
    fprintf(stderr, "General Options:\n");
    fprintf(stderr, "        --AF-tag <TAG>                 use TAG for allele frequency\n");
    fprintf(stderr, "        --AF-file <file>               read allele frequencies from file (CHR\\tPOS\\tREF,ALT\\tAF)\n");
    fprintf(stderr, "    -e, --estimate-AF <file>           calculate AC,AN counts on the fly, using either all samples (\"-\") or samples listed in <file>\n");
    fprintf(stderr, "    -G, --GTs-only <float>             use GTs, ignore PLs, use <float> for PL of unseen genotypes. Safe value to use is 30 to account for GT errors.\n");
    fprintf(stderr, "    -I, --skip-indels                  skip indels as their genotypes are enriched for errors\n");
    fprintf(stderr, "    -m, --genetic-map <file>           genetic map in IMPUTE2 format, single file or mask, where string \"{CHROM}\" is replaced with chromosome name\n");
    fprintf(stderr, "    -M, --rec-rate <float>             constant recombination rate per bp\n");
    fprintf(stderr, "    -r, --regions <region>             restrict to comma-separated list of regions\n");
    fprintf(stderr, "    -R, --regions-file <file>          restrict to regions listed in a file\n");
    fprintf(stderr, "    -s, --sample <sample>              sample to analyze\n");
    fprintf(stderr, "    -t, --targets <region>             similar to -r but streams rather than index-jumps\n");
    fprintf(stderr, "    -T, --targets-file <file>          similar to -R but streams rather than index-jumps\n");
    fprintf(stderr, "\n");
    fprintf(stderr, "HMM Options:\n");
    fprintf(stderr, "    -a, --hw-to-az <float>             P(AZ|HW) transition probability from AZ (autozygous) to HW (Hardy-Weinberg) state [1e-8]\n");
    fprintf(stderr, "    -H, --az-to-hw <float>             P(HW|AZ) transition probability from HW to AZ state [1e-7]\n");
    fprintf(stderr, "    -V, --viterbi-training             perform Viterbi training to estimate transition probabilities\n");
    fprintf(stderr, "\n");
    exit(1);
}

int main_vcfroh(int argc, char *argv[])
{
    int c;
    args_t *args  = (args_t*) calloc(1,sizeof(args_t));
    args->argc    = argc; args->argv = argv;
    args->files   = bcf_sr_init();
    args->t2AZ    = 1e-1;
    args->t2HW    = 1e-1;
    args->rec_rate = 0;
    int regions_is_file = 0, targets_is_file = 0;

    static struct option loptions[] =
    {
        {"AF-tag",1,0,0},
        {"AF-file",1,0,1},
        {"estimate-AF",1,0,'e'},
        {"GTs-only",1,0,'G'},
        {"sample",1,0,'s'},
        {"hw-to-az",1,0,'a'},
        {"az-to-hw",1,0,'H'},
        {"viterbi-training",0,0,'V'},
        {"targets",1,0,'t'},
        {"targets-file",1,0,'T'},
        {"regions",1,0,'r'},
        {"regions-file",1,0,'R'},
        {"genetic-map",1,0,'m'},
        {"rec-rate",1,0,'M'},
        {"skip-indels",0,0,'I'},
        {0,0,0,0}
    };

    int naf_opts = 0;
    while ((c = getopt_long(argc, argv, "h?r:R:t:T:H:a:s:m:M:G:Ia:e:V",loptions,NULL)) >= 0) {
        switch (c) {
<<<<<<< HEAD
            case 0: args->af_tag = optarg; naf_opts++; break;
            case 1: args->af_fname = optarg; naf_opts++; break;
            case 'e': args->estimate_AF = optarg; naf_opts++; break;
=======
            case 'F':
                if (optarg[0]==':') args->af_fname = optarg+1;
                else args->af_tag = optarg;
                break;
            case 'e':
                if (!strcmp("all",optarg)) args->estimate_AF = 1;
                else if (!strcmp("subset",optarg)) args->estimate_AF = 2;
                else error("Expected 'all' or 'subset' with -e.\n");
                break;
            case 'b': args->biallelic_only = 1; break;
>>>>>>> 1d738c2b
            case 'I': args->snps_only = 1; break;
            case 'G': args->fake_PLs = 1; args->unseen_PL = pow(10,-atof(optarg)/10.); break;
            case 'm': args->genmap_fname = optarg; break;
            case 'M': args->rec_rate = atof(optarg); break;
            case 's': args->sample = optarg; break;
            case 'a': args->t2AZ = atof(optarg); break;
            case 'H': args->t2HW = atof(optarg); break;
            case 't': args->targets_list = optarg; break;
            case 'T': args->targets_list = optarg; targets_is_file = 1; break;
            case 'r': args->regions_list = optarg; break;
            case 'R': args->regions_list = optarg; regions_is_file = 1; break;
<<<<<<< HEAD
            case 'V': args->vi_training = 1; break;
            case 'h': 
=======
            case 'h':
>>>>>>> 1d738c2b
            case '?': usage(args); break;
            default: error("Unknown argument: %s\n", optarg);
        }
    }

    if ( argc<optind+1 ) usage(args);
    if ( args->t2AZ<0 || args->t2AZ>1 ) error("Error: The parameter --hw-to-az is not in [0,1]\n", args->t2AZ);
    if ( args->t2HW<0 || args->t2HW>1 ) error("Error: The parameter --az-to-hw is not in [0,1]\n", args->t2HW);
    if ( naf_opts>1 ) error("Error: The options --AF-tag, --AF-file and -e are mutually exclusive\n");
    if ( args->af_fname && args->targets_list ) error("Error: The options --AF-file and -t are mutually exclusive\n");
    if ( !args->sample ) error("Missing the option -s, --sample\n");
    if ( args->regions_list )
    {
        if ( bcf_sr_set_regions(args->files, args->regions_list, regions_is_file)<0 )
            error("Failed to read the regions: %s\n", args->regions_list);
    }
    if ( args->targets_list )
    {
        if ( bcf_sr_set_targets(args->files, args->targets_list, targets_is_file, 0)<0 )
            error("Failed to read the targets: %s\n", args->targets_list);
    }
    if ( args->af_fname )
    {
        if ( bcf_sr_set_targets(args->files, args->af_fname, 1, 3)<0 )
            error("Failed to read the targets: %s\n", args->af_fname);
    }
    if ( !bcf_sr_add_reader(args->files, argv[optind]) ) error("Failed to open or the file not indexed: %s\n", argv[optind]);

    init_data(args);
    while ( bcf_sr_next_line(args->files) )
    {
        vcfroh(args, args->files->readers[0].buffer[0]);
    }
    vcfroh(args, NULL);
    fprintf(stderr,"Number of lines: total/processed: %d/%d\n", args->ntot,args->nused);
    destroy_data(args);
    free(args);
    return 0;
}

<|MERGE_RESOLUTION|>--- conflicted
+++ resolved
@@ -162,16 +162,7 @@
     for (i=1; i<args->argc; i++)
         printf(" %s",args->argv[i]);
     printf("\n#\n");
-<<<<<<< HEAD
     printf("# [1]Chromosome\t[2]Position\t[3]State (0:HW, 1:AZ)\t[4]Quality\n");
-=======
-    if ( args->counts_only )
-        printf("# [1]Sample\t[2]Chromosome\t[3]Position\t[4]HOM rate\t[5]HET rate\n");
-    else if ( args->fwd_bwd )
-        printf("# [1]Sample\t[2]Chromosome\t[3]Position\t[4]ROH p-value\n");
-    else
-        printf("# [1]Sample\t[2]Chromosome\t[3]Position\t[4]p-value\t[5]ROH\n");
->>>>>>> 1d738c2b
 }
 
 static void destroy_data(args_t *args)
@@ -269,7 +260,6 @@
 
 void set_tprob_genmap(hmm_t *hmm, uint32_t prev_pos, uint32_t pos, void *data)
 {
-<<<<<<< HEAD
     args_t *args = (args_t*) data;
     double ci = get_genmap_rate(args, pos - prev_pos, pos);
     MAT(hmm->curr_tprob,2,STATE_HW,STATE_HW) *= 1-ci;
@@ -277,13 +267,6 @@
     MAT(hmm->curr_tprob,2,STATE_AZ,STATE_HW) *= ci;
     MAT(hmm->curr_tprob,2,STATE_AZ,STATE_AZ) *= 1-ci;
 }
-=======
-    smpl_t *smpl = &args->smpl[ismpl];
-
-    int pos = smpl->pos[ smpl->rbuf.f ];
-    int nhw = 0, naz = 0;
-    int ir;
->>>>>>> 1d738c2b
 
 void set_tprob_recrate(hmm_t *hmm, uint32_t prev_pos, uint32_t pos, void *data)
 {
@@ -321,16 +304,6 @@
  *
  *    P_i(HW|HW) = P(HW|HW) * (1-ci) * HW{i-1} = (1-tAZ) * (1-ci) * (1 - AZ{i-1})
  *    P_i(HW|AZ) = P(HW|AZ) * ci * AZ{i-1}     = tHW * ci * AZ{i-1}
-<<<<<<< HEAD
-=======
- *
- *    ------------------------------------------------------
- *
- *    P_{i+1}(AZ) = P_{i+1}(D|AZ) * [ P_i(AZ|AZ) + P_i(AZ|HW) ]
- *                = oAZ * [ (1-tHW) * (1-ci) * AZ{i-1} + tAZ * ci * (1-AZ{i-1})]
- *    P_{i+1}(HW) = P_{i+1}(D|HW) * [ P_i(HW|HW) + P_i(HW|AZ) ]
- *                = oHW * [ (1-tAZ) * (1-ci) * (1-AZ{i-1}) + tHW * ci * AZ{i-1} ]
->>>>>>> 1d738c2b
  */
 
 static void flush_viterbi(args_t *args)
@@ -499,47 +472,8 @@
     }
     else if ( args->af_fname ) 
     {
-<<<<<<< HEAD
         // Read AF from a file
         ret = read_AF(args, line, alt_freq);
-=======
-        bcf_sr_regions_t *tgt = args->files->targets;
-        if ( tgt->nals != line->n_allele ) return 1;    // number of alleles does not match. possible todo: we could be smarter at multiallelic sites
-        for (i=0; i<tgt->nals; i++)
-            if ( strcmp(line->d.allele[i],tgt->als[i]) ) break; // possible todo: we could be smarter, see vcmp in mcall_constrain_alleles
-        if ( i<tgt->nals ) return 1;
-        char *tmp, *str = tgt->line.s;
-        i = 0;
-        while ( *str && i<3 )
-        {
-            if ( *str=='\t' ) i++;
-            str++;
-        }
-        i = 1;
-        float sum = 0;
-        do
-        {
-            args->AFs[i] = strtod(str, &tmp);
-            sum += args->AFs[i];
-            i++;
-            str = tmp;
-        }
-        while ( i<line->n_allele && str );
-        if (sum<0 || sum>1 ) error("The AF values out of bounds at %s:%d, the sum is %f .. %s\n", bcf_seqname(args->hdr,line), line->pos+1,sum,tgt->line.s);
-        args->AFs[0] = 1 - sum;
-    }
-    else if ( !args->estimate_AF )
-    {
-        if ( bcf_get_info_int32(args->hdr, line, "AN", &args->AN, &args->mAN) != 1 )
-            error("No AN tag at %s:%d? Use -e to calculate AC,AN on the fly.\n", bcf_seqname(args->hdr,line), line->pos+1);
-        int nAC = bcf_get_info_int32(args->hdr, line, "AC", &args->ACs, &args->mACs);
-        if ( nAC <= 0 )
-            error("No AC tag at %s:%d? Use -e to calculate AC,AN on the fly.\n", bcf_seqname(args->hdr,line), line->pos+1);
-
-        int nalt = 0; for (i=0; i<line->n_allele-1; i++) nalt += args->ACs[i];    // number of non-ref alleles total
-        args->AFs[0] = (float) (args->AN[0] - nalt)/args->AN[0];    // REF frequency
-        for (i=1; i<line->n_allele; i++) args->AFs[i] = (double)args->ACs[i-1] / args->AN[0];  // ALT frequencies
->>>>>>> 1d738c2b
     }
     else
     {
@@ -561,13 +495,8 @@
             else 
                 *alt_freq = (double) AC/AN;
         }
-<<<<<<< HEAD
         if ( ret==-1 )
             ret = estimate_AF(args, line, alt_freq);    // reads GTs into args->itmp
-=======
-        int ntot = 0; for (i=0; i<line->n_allele; i++) ntot += args->ACs[i];
-        for (i=0; i<line->n_allele; i++) args->AFs[i] = (float)args->ACs[i] / ntot;  // ALT frequencies
->>>>>>> 1d738c2b
     }
 
     if ( ret<0 ) return ret;
@@ -578,30 +507,9 @@
     {
         if ( !args->nitmp )
         {
-<<<<<<< HEAD
             args->nitmp = bcf_get_genotypes(args->hdr, line, &args->itmp, &args->mitmp);
             if ( args->nitmp != 2*args->nsmpl ) return -1;     // not diploid?
             args->nitmp /= args->nsmpl;
-=======
-            if ( jmin!=0 )  // AA
-                jmin = 0;
-            else            // RR
-            {
-                // Choose ALT at multiallelic sites. Typically, the more frequent ALT will be selected as it comes first
-                pl = &args->PLs[args->ismpl[i]*nPLs]; min = pl[2]; kmin = 1;
-                for (k=1; k<line->n_allele; k++)
-                {
-                    for (j=0; j<=k; j++)
-                    {
-                        pl++;
-                        if ( *pl==bcf_int32_vector_end ) { k = line->n_allele; break; }
-                        if ( *pl==bcf_int32_missing ) { continue; }
-                    }
-                    if ( j==k && *pl < min ) { min = *pl; kmin = k; }
-                }
-                pl = &args->PLs[args->ismpl[i]*nPLs];
-            }
->>>>>>> 1d738c2b
         }
 
         int32_t *gt = &args->itmp[args->ismpl*args->nitmp];
@@ -650,16 +558,9 @@
 {
     // Are we done?
     if ( !line )
-<<<<<<< HEAD
     { 
         flush_viterbi(args);
         return; 
-=======
-    {
-        for (i=0; i<args->nsmpl; i++)
-            flush_buffer(args, i, args->smpl[i].rbuf.n);
-        return;
->>>>>>> 1d738c2b
     }
     args->ntot++;
 
@@ -702,7 +603,6 @@
     if ( args->prev_pos > line->pos ) error("The file is not sorted?!\n");
 
     args->prev_rid = line->rid;
-<<<<<<< HEAD
     args->prev_pos = line->pos;
 
 
@@ -715,15 +615,6 @@
     // Set likelihoods and alternate allele frequencies
     double alt_freq, pdg[3];
     if ( parse_line(args, line, &alt_freq, pdg)<0 ) return; // something went wrong
-=======
-    args->ntot++;
-
-    int ret;
-    if ( !args->fake_PLs )
-        ret = set_pdg_from_PLs(args, line);
-    else
-        ret = set_pdg_from_GTs(args, line);
->>>>>>> 1d738c2b
 
     args->nused++;
 
@@ -798,22 +689,9 @@
     int naf_opts = 0;
     while ((c = getopt_long(argc, argv, "h?r:R:t:T:H:a:s:m:M:G:Ia:e:V",loptions,NULL)) >= 0) {
         switch (c) {
-<<<<<<< HEAD
             case 0: args->af_tag = optarg; naf_opts++; break;
             case 1: args->af_fname = optarg; naf_opts++; break;
             case 'e': args->estimate_AF = optarg; naf_opts++; break;
-=======
-            case 'F':
-                if (optarg[0]==':') args->af_fname = optarg+1;
-                else args->af_tag = optarg;
-                break;
-            case 'e':
-                if (!strcmp("all",optarg)) args->estimate_AF = 1;
-                else if (!strcmp("subset",optarg)) args->estimate_AF = 2;
-                else error("Expected 'all' or 'subset' with -e.\n");
-                break;
-            case 'b': args->biallelic_only = 1; break;
->>>>>>> 1d738c2b
             case 'I': args->snps_only = 1; break;
             case 'G': args->fake_PLs = 1; args->unseen_PL = pow(10,-atof(optarg)/10.); break;
             case 'm': args->genmap_fname = optarg; break;
@@ -825,12 +703,8 @@
             case 'T': args->targets_list = optarg; targets_is_file = 1; break;
             case 'r': args->regions_list = optarg; break;
             case 'R': args->regions_list = optarg; regions_is_file = 1; break;
-<<<<<<< HEAD
             case 'V': args->vi_training = 1; break;
             case 'h': 
-=======
-            case 'h':
->>>>>>> 1d738c2b
             case '?': usage(args); break;
             default: error("Unknown argument: %s\n", optarg);
         }
